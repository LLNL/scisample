--- conflicted
+++ resolved
@@ -9,18 +9,10 @@
     name="scisample",
     version="0.0.1",
     author="Brian Daub, Jessica Semler, Cody Raskin, & Chris Krenn",
-<<<<<<< HEAD
-    author_email="crkrenn@gmail.com",
     description="Parameter sampling for scientific computing",
     long_description=LONG_DESCRIPTION,
     long_description_content_type="text/markdown",
     url="git@github.com:LLNL/scisample.git",
-=======
-    description="Parameter sampling for scientific computing",
-    long_description=LONG_DESCRIPTION,
-    long_description_content_type="text/markdown",
-    url="https://github.com/LLNL/scisample",
->>>>>>> 80d0dd3d
     license='MIT License',
     packages=setuptools.find_packages(),
     classifiers=[
