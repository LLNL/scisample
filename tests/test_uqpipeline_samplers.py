--- conflicted
+++ resolved
@@ -1,264 +1,193 @@
-"""
-UQPipeline Sampler Tests
-
-Unit tests for  UQPipeline sampler objects:
-"""
-
-# @TODO: keep adding more samplers
-
-import unittest
-
-import pytest
-import yaml
-
-from scisample.uqpipeline_sampler import UQPipelineSampler
-
-from scisample.samplers import new_sampler
-
-
-def new_sampler_from_yaml(yaml_text):
-    """Returns sampler from yaml text"""
-    return new_sampler(
-        yaml.safe_load(yaml_text))
-
-
-@pytest.mark.skipif(
-    not UQPipelineSampler.UQPIPELINE_SAMPLE,
-    reason="uqpipeline was not imported")
-class TestScisampleUQPipeline(unittest.TestCase):
-    """
-    Scenario: normal and abnormal tests for ListSampler
-    """
-
-<<<<<<< HEAD
-    def test_class_cartesian_cross(self):
-        """
-        Given a cartesian_cross specification
-        And I request a new sampler with the uqpipeline class interface
-        Then I should get a uqpipeline sampler
-        With appropriate values
-        """
-        yaml_text = """
-            type: uqpipeline
-            uq_samples: my_samples
-            uq_code: |
-                my_samples = composite_samples.Samples()
-                my_samples.set_continuous_variable('X1', -1, 0, 1)
-                my_samples.set_discrete_variable('type', ['foo', 'bar'], 'foo')
-                my_samples.generate_samples(
-                    ['X1', 'type'],
-                    sampler.CartesianCrossSampler(),
-                    num_divisions=[3,2])
-            """
-        sampler = new_sampler_from_yaml(yaml_text)
-        self.assertTrue(isinstance(sampler, UQPipelineSampler))
-
-        samples = sampler.get_samples()
-
-        self.assertEqual(len(samples), 6)
-
-        self.assertEqual(
-            samples,
-            [{'X1': -1.0, 'type': 'foo'},
-             {'X1': -1.0, 'type': 'bar'},
-             {'X1': 0.0, 'type': 'foo'},
-             {'X1': 0.0, 'type': 'bar'},
-             {'X1': 1.0, 'type': 'foo'},
-             {'X1': 1.0, 'type': 'bar'}])
-
-    def test_method_cartesian_cross(self):
-        """
-        Given a cartesian_cross specification
-        And I request a new sampler with the uqpipeline method interface
-        Then I should get a uqpipeline sampler
-        With appropriate values
-        """
-        yaml_text = """
-            type: uqpipeline
-            uq_points: points
-            uq_variables: ['X1', 'type']
-            uq_code: |
-                points = sampler.CartesianCrossSampler.sample_points(
-                num_divisions=[3,2],
-                box=[[-1,1],[]],
-                values=[[],['foo', 'bar']])
-            """
-
-        sampler = new_sampler_from_yaml(yaml_text)
-        self.assertTrue(isinstance(sampler, UQPipelineSampler))
-
-        samples = sampler.get_samples()
-
-        self.assertEqual(len(samples), 6)
-
-        self.assertEqual(
-            samples,
-            [{'X1': -1.0, 'type': 'foo'},
-             {'X1': -1.0, 'type': 'bar'},
-             {'X1': 0.0, 'type': 'foo'},
-             {'X1': 0.0, 'type': 'bar'},
-             {'X1': 1.0, 'type': 'foo'},
-             {'X1': 1.0, 'type': 'bar'}])
-=======
-    # def test_class_cartesian_cross(self):
-    #     """
-    #     Given a cartesian_cross specification
-    #     And I request a new sampler with the uqpipeline class interface
-    #     Then I should get a uqpipeline sampler
-    #     With appropriate values
-    #     """
-    #     yaml_text = """
-    #         type: uqpipeline
-    #         uq_samples: my_samples
-    #         uq_code: |
-    #             my_samples = composite_samples.Samples()
-    #             my_samples.set_continuous_variable('X1', -1, 0, 1)
-    #             my_samples.set_discrete_variable('type', ['foo', 'bar'], 'foo')
-    #             my_samples.generate_samples(
-    #                 ['X1', 'type'],
-    #                 sampler.CartesianCrossSampler(),
-    #                 num_divisions=[3,2])
-    #         """
-    #     sampler = new_sampler_from_yaml(yaml_text)
-    #     self.assertTrue(isinstance(sampler, UQPipelineSampler))
-
-    #     samples = sampler.get_samples()
-
-    #     self.assertEqual(len(samples), 6)
-
-    #     self.assertEqual(
-    #         samples, 
-    #         [{'X1': -1.0, 'type': 'foo'}, 
-    #          {'X1': -1.0, 'type': 'bar'}, 
-    #          {'X1': 0.0, 'type': 'foo'}, 
-    #          {'X1': 0.0, 'type': 'bar'}, 
-    #          {'X1': 1.0, 'type': 'foo'}, 
-    #          {'X1': 1.0, 'type': 'bar'}])
-
-    # def test_method_cartesian_cross(self):
-    #     """
-    #     Given a cartesian_cross specification
-    #     And I request a new sampler with the uqpipeline method interface
-    #     Then I should get a uqpipeline sampler
-    #     With appropriate values
-    #     """
-    #     yaml_text = """
-    #         type: uqpipeline
-    #         uq_points: points
-    #         uq_variables: ['X1', 'type']
-    #         uq_code: |
-    #             points = sampler.CartesianCrossSampler.sample_points(
-    #             num_divisions=[3,2],
-    #             box=[[-1,1],[]], 
-    #             values=[[],['foo', 'bar']])
-    #         """
-
-    #     sampler = new_sampler_from_yaml(yaml_text)
-    #     self.assertTrue(isinstance(sampler, UQPipelineSampler))
-
-    #     samples = sampler.get_samples()
-
-    #     self.assertEqual(len(samples), 6)
-
-    #     self.assertEqual(samples, 
-    #         [{'X1': -1.0, 'type': 'foo'}, 
-    #          {'X1': -1.0, 'type': 'bar'}, 
-    #          {'X1': 0.0, 'type': 'foo'}, 
-    #          {'X1': 0.0, 'type': 'bar'}, 
-    #          {'X1': 1.0, 'type': 'foo'}, 
-    #          {'X1': 1.0, 'type': 'bar'}])
->>>>>>> af678c5b
-
-    def make_samples_test_results(self, method_call, expected_results):
-        """
-        Given a uqsampler method call and expected results
-        And I request a new sampler
-        Then I should get a uqpipeline sampler
-        With appropriate values
-        """
-        yaml_text = f"""
-            type: uqpipeline
-            uq_points: points
-            uq_variables: ['X1', 'X2']
-            uq_code: |
-                points = {method_call}
-            """
-        sampler = new_sampler_from_yaml(yaml_text)
-        print(f"method_call: {method_call}")
-        print(f"expected_results: {expected_results}")
-        samples = sampler.get_samples()
-        print(f"samples: {samples}")
-
-        self.assertTrue(isinstance(sampler, UQPipelineSampler))
-        self.assertEqual(len(samples), len(expected_results))
-        self.assertEqual(samples, expected_results)
-
-    def test_methods_uq_pipeline(self):
-        """
-        Given multiple uqpipeline specifications
-        And I request a new sampler with the uqpipeline method interface
-        Then I should get uqpipeline samplers
-        With appropriate values
-        """
-
-        methods_and_results = [
-            {'method_call': (
-                "sampler.LatinHyperCubeSampler.sample_points("
-                "    num_points=4, box=[[0, 1], [0, 1]], seed=7)"),
-             'expected_results': [
-                {'X1': 0.5797430564433508, 'X2': 0.018012783339940386},
-                {'X1': 0.4945557242696456, 'X2': 0.3171097450254678},
-                {'X1': 0.11389622833205296, 'X2': 0.62497062520639},
-                {'X1': 0.8270031912969349, 'X2': 0.9198074990302352}]},
-            {'method_call': ("sampler.MonteCarloSampler.sample_points("
-                             "    num_points=6, box=[[-1,1],[0,2]], seed=42)"),
-             'expected_results': [
-                {'X1': -0.250919762305275, 'X2': 0.11616722433639892},
-                {'X1': 0.9014286128198323, 'X2': 1.7323522915498704},
-                {'X1': 0.4639878836228102, 'X2': 1.2022300234864176},
-                {'X1': 0.1973169683940732, 'X2': 1.416145155592091},
-                {'X1': -0.687962719115127, 'X2': 0.041168988591604894},
-                {'X1': -0.6880109593275947, 'X2': 1.9398197043239886}]},
-            {'method_call': ("sampler.UniformSampler.sample_points("
-                             "    num_points=5, box=[[-1,1],[0,2]])"),
-             'expected_results': [
-                {'X1': -1.0, 'X2': 0.0},
-                {'X1': -0.5, 'X2': 0.5},
-                {'X1': 0.0, 'X2': 1.0},
-                {'X1': 0.5, 'X2': 1.5},
-                {'X1': 1.0, 'X2': 2.0}]},
-            {'method_call': (
-                "sampler.QuasiRandomNumberSampler.sample_points("
-                "    num_points=4, box=[[-1,1],[0,2]], technique='sobol')"),
-             'expected_results': [
-                {'X1': 0.0, 'X2': 1.0},
-                {'X1': 0.5, 'X2': 0.5},
-                {'X1': -0.5, 'X2': 1.5},
-                {'X1': -0.25, 'X2': 0.75}]},
-            {'method_call': ("sampler.CenteredSampler.sample_points("
-                             "    num_divisions=3, box=[[-1,1],[0,2]],"
-                             "    dim_indices=[0,1], default=[0.5,0.5])"),
-             'expected_results': [
-                {'X1': -1.0, 'X2': 0.5},
-                {'X1': 0.0, 'X2': 0.5},
-                {'X1': 1.0, 'X2': 0.5},
-                {'X1': 0.5, 'X2': 0.0},
-                {'X1': 0.5, 'X2': 1.0},
-                {'X1': 0.5, 'X2': 2.0}]},
-            {'method_call': ("sampler.OneAtATimeSampler.sample_points("
-                             "    box=[[-1,1],[0,2]], default=[.5,.5], "
-                             "    do_oat=True, use_high=True, use_low=True,"
-                             "    use_default=True)"),
-             'expected_results': [
-                {'X1': -1.0, 'X2': 0.0},
-                {'X1': 1.0, 'X2': 2.0},
-                {'X1': 0.5, 'X2': 0.5},
-                {'X1': -1.0, 'X2': 0.5},
-                {'X1': 1.0, 'X2': 0.5},
-                {'X1': 0.5, 'X2': 0.0},
-                {'X1': 0.5, 'X2': 2.0}]}
-            ]
-        for method_and_result in methods_and_results:
-            self.make_samples_test_results(
-                method_and_result['method_call'],
-                method_and_result['expected_results'])
+"""
+UQPipeline Sampler Tests
+
+Unit tests for  UQPipeline sampler objects:
+"""
+
+# @TODO: keep adding more samplers
+
+import unittest
+
+import pytest
+import yaml
+
+from scisample.uqpipeline_sampler import UQPipelineSampler
+
+from scisample.samplers import new_sampler
+
+
+def new_sampler_from_yaml(yaml_text):
+    """Returns sampler from yaml text"""
+    return new_sampler(
+        yaml.safe_load(yaml_text))
+
+
+@pytest.mark.skipif(
+    not UQPipelineSampler.UQPIPELINE_SAMPLE,
+    reason="uqpipeline was not imported")
+class TestScisampleUQPipeline(unittest.TestCase):
+    """
+    Scenario: normal and abnormal tests for ListSampler
+    """
+
+    # def test_class_cartesian_cross(self):
+    #     """
+    #     Given a cartesian_cross specification
+    #     And I request a new sampler with the uqpipeline class interface
+    #     Then I should get a uqpipeline sampler
+    #     With appropriate values
+    #     """
+    #     yaml_text = """
+    #         type: uqpipeline
+    #         uq_samples: my_samples
+    #         uq_code: |
+    #             my_samples = composite_samples.Samples()
+    #             my_samples.set_continuous_variable('X1', -1, 0, 1)
+    #             my_samples.set_discrete_variable('type', ['foo', 'bar'], 'foo')
+    #             my_samples.generate_samples(
+    #                 ['X1', 'type'],
+    #                 sampler.CartesianCrossSampler(),
+    #                 num_divisions=[3,2])
+    #         """
+    #     sampler = new_sampler_from_yaml(yaml_text)
+    #     self.assertTrue(isinstance(sampler, UQPipelineSampler))
+
+    #     samples = sampler.get_samples()
+
+    #     self.assertEqual(len(samples), 6)
+
+    #     self.assertEqual(
+    #         samples, 
+    #         [{'X1': -1.0, 'type': 'foo'}, 
+    #          {'X1': -1.0, 'type': 'bar'}, 
+    #          {'X1': 0.0, 'type': 'foo'}, 
+    #          {'X1': 0.0, 'type': 'bar'}, 
+    #          {'X1': 1.0, 'type': 'foo'}, 
+    #          {'X1': 1.0, 'type': 'bar'}])
+
+    # def test_method_cartesian_cross(self):
+    #     """
+    #     Given a cartesian_cross specification
+    #     And I request a new sampler with the uqpipeline method interface
+    #     Then I should get a uqpipeline sampler
+    #     With appropriate values
+    #     """
+    #     yaml_text = """
+    #         type: uqpipeline
+    #         uq_points: points
+    #         uq_variables: ['X1', 'type']
+    #         uq_code: |
+    #             points = sampler.CartesianCrossSampler.sample_points(
+    #             num_divisions=[3,2],
+    #             box=[[-1,1],[]], 
+    #             values=[[],['foo', 'bar']])
+    #         """
+
+    #     sampler = new_sampler_from_yaml(yaml_text)
+    #     self.assertTrue(isinstance(sampler, UQPipelineSampler))
+
+    #     samples = sampler.get_samples()
+
+    #     self.assertEqual(len(samples), 6)
+
+    #     self.assertEqual(samples, 
+    #         [{'X1': -1.0, 'type': 'foo'}, 
+    #          {'X1': -1.0, 'type': 'bar'}, 
+    #          {'X1': 0.0, 'type': 'foo'}, 
+    #          {'X1': 0.0, 'type': 'bar'}, 
+    #          {'X1': 1.0, 'type': 'foo'}, 
+    #          {'X1': 1.0, 'type': 'bar'}])
+
+    def make_samples_test_results(self, method_call, expected_results):
+        """
+        Given a uqsampler method call and expected results
+        And I request a new sampler
+        Then I should get a uqpipeline sampler
+        With appropriate values
+        """
+        yaml_text = f"""
+            type: uqpipeline
+            uq_points: points
+            uq_variables: ['X1', 'X2']
+            uq_code: |
+                points = {method_call}
+            """
+        sampler = new_sampler_from_yaml(yaml_text)
+        print(f"method_call: {method_call}")
+        print(f"expected_results: {expected_results}")
+        samples = sampler.get_samples()
+        print(f"samples: {samples}")
+
+        self.assertTrue(isinstance(sampler, UQPipelineSampler))
+        self.assertEqual(len(samples), len(expected_results))
+        self.assertEqual(samples, expected_results)
+
+    def test_methods_uq_pipeline(self):
+        """
+        Given multiple uqpipeline specifications
+        And I request a new sampler with the uqpipeline method interface
+        Then I should get uqpipeline samplers
+        With appropriate values
+        """
+
+        methods_and_results = [
+            {'method_call': (
+                "sampler.LatinHyperCubeSampler.sample_points("
+                "    num_points=4, box=[[0, 1], [0, 1]], seed=7)"),
+             'expected_results': [
+                {'X1': 0.5797430564433508, 'X2': 0.018012783339940386},
+                {'X1': 0.4945557242696456, 'X2': 0.3171097450254678},
+                {'X1': 0.11389622833205296, 'X2': 0.62497062520639},
+                {'X1': 0.8270031912969349, 'X2': 0.9198074990302352}]},
+            {'method_call': ("sampler.MonteCarloSampler.sample_points("
+                             "    num_points=6, box=[[-1,1],[0,2]], seed=42)"),
+             'expected_results': [
+                {'X1': -0.250919762305275, 'X2': 0.11616722433639892},
+                {'X1': 0.9014286128198323, 'X2': 1.7323522915498704},
+                {'X1': 0.4639878836228102, 'X2': 1.2022300234864176},
+                {'X1': 0.1973169683940732, 'X2': 1.416145155592091},
+                {'X1': -0.687962719115127, 'X2': 0.041168988591604894},
+                {'X1': -0.6880109593275947, 'X2': 1.9398197043239886}]},
+            {'method_call': ("sampler.UniformSampler.sample_points("
+                             "    num_points=5, box=[[-1,1],[0,2]])"),
+             'expected_results': [
+                {'X1': -1.0, 'X2': 0.0},
+                {'X1': -0.5, 'X2': 0.5},
+                {'X1': 0.0, 'X2': 1.0},
+                {'X1': 0.5, 'X2': 1.5},
+                {'X1': 1.0, 'X2': 2.0}]},
+            {'method_call': (
+                "sampler.QuasiRandomNumberSampler.sample_points("
+                "    num_points=4, box=[[-1,1],[0,2]], technique='sobol')"),
+             'expected_results': [
+                {'X1': 0.0, 'X2': 1.0},
+                {'X1': 0.5, 'X2': 0.5},
+                {'X1': -0.5, 'X2': 1.5},
+                {'X1': -0.25, 'X2': 0.75}]},
+            {'method_call': ("sampler.CenteredSampler.sample_points("
+                             "    num_divisions=3, box=[[-1,1],[0,2]],"
+                             "    dim_indices=[0,1], default=[0.5,0.5])"),
+             'expected_results': [
+                {'X1': -1.0, 'X2': 0.5},
+                {'X1': 0.0, 'X2': 0.5},
+                {'X1': 1.0, 'X2': 0.5},
+                {'X1': 0.5, 'X2': 0.0},
+                {'X1': 0.5, 'X2': 1.0},
+                {'X1': 0.5, 'X2': 2.0}]},
+            {'method_call': ("sampler.OneAtATimeSampler.sample_points("
+                             "    box=[[-1,1],[0,2]], default=[.5,.5], "
+                             "    do_oat=True, use_high=True, use_low=True,"
+                             "    use_default=True)"),
+             'expected_results': [
+                {'X1': -1.0, 'X2': 0.0},
+                {'X1': 1.0, 'X2': 2.0},
+                {'X1': 0.5, 'X2': 0.5},
+                {'X1': -1.0, 'X2': 0.5},
+                {'X1': 1.0, 'X2': 0.5},
+                {'X1': 0.5, 'X2': 0.0},
+                {'X1': 0.5, 'X2': 2.0}]}
+            ]
+        for method_and_result in methods_and_results:
+            self.make_samples_test_results(
+                method_and_result['method_call'],
+                method_and_result['expected_results'])